\chapter{Documentation}

\section{Gym Environments}

<<<<<<< HEAD
\section{AbstractPortfolioEnvWithTCost}

\begin{minted}{python3}
  class AbstractPortfolioEnvWithTCost(gym.Env):
    def __init__(self, w_lb=0.0, w_ub=1.0, cp=0.0, cs=0.0, logging=True):
      # set constants
      self.eta = 1 / 252
      self.cp, self.cs = cp, cs
      self.logging = logging

      # get data, set problem size
      self.num_time_periods, self.universe_size = self.get_data()

      # set spaces
      assert w_lb <= w_ub
      self.observation_space = self.get_obs_space()
      self.action_space = gym.spaces.Box(
        low=w_lb,
        high=w_ub,
        shape=(self.universe_size + 1,),
        dtype=np.float32
      )

    @abstractmethod
    def get_obs_space(self) -> gym.spaces.Box:
      """Result is assigned to ``self.observation_space``"""
      pass

    @abstractmethod
    def get_data(self) -> tuple[int, int]:
      """
      This abstract function loads/fetches state data and stores it on the environment.
      This will be called during initialization. The properties assigned here should be
      accessed into the __compute_state() method. Note that the data should provide for
      one more than the number of time periods desired (for the initial state).
      :return: (number of time periods, number of stock tickers)
      """
      pass

    @abstractmethod
    def get_state(self) -> npt.NDArray[float]:
      """
      Computes and returns the new state at time ``self.t`` (to be used for
      calculating weights at the start of time period ``self.t+1``).
      When ``self.t == 0``, it should output the initial state.
      """
      pass

    @abstractmethod
    def get_prices(self) -> npt.NDArray[float]:
      """
      Obtains the security prices at time ``self.t`` (at the
      beginning of time period ``self.t+1``). When ``self.t == 0``, it
      should output the initial prices.
      """
      pass

    def initialize_reward(self):
      self.A, self.B = 0.0, 0.0

    def compute_reward(self) -> float:
      R = np.log(self.new_port_val / self.port_val)
      dA = R - self.A
      dB = R ** 2 - self.B
      if self.B - self.A ** 2 == 0:
          D = 0
      else:
          D = (self.B * dA - 0.5 * self.A * dB) / (self.B - self.A ** 2) ** (3 / 2)
      self.A += self.eta * dA
      self.B += self.eta * dB
      return D

    def find_mu(self, w_old: npt.NDArray[float], w_new = npt.NDArray[float]) -> float:
      cp, cs = self.cp, self.cs

      def f(mu: float) -> float:
          return ((1 - cp * w_new[-1] - (cs + cs - cs*cp) * (w_new[:-1] - mu * w_old[:-1]).
          clip(min=0).sum()) / (1 - cp * w_old[-1]))

      mu = 0.0
      for _ in range(30):
          mu = f(mu)
      return mu

    def step(self, action: npt.NDArray[float]) -> tuple:
      action = action / action.sum()
      self.w_new = action
      self.t += 1
      self.v_new = self.get_prices()
      self.y = self.v_new / self.v
      self.mu = self.find_mu(self.y * self.w / (self.y * self.w).sum(), self.w_new)
      self.new_port_val = self.port_val * self.mu * (self.y @ self.w)

      self.reward = self.compute_reward()

      self.state = self.get_state()
      self.w = self.w_new
      self.v = self.v_new
      self.port_val = self.new_port_val

      if self.logging:
        info = {
          'port_val': self.port_val
        }
      else:
        info = {}

      finished = (self.t == self.num_time_periods)
      return self.state.copy(), self.reward, finished, False, info

    def reset(self, *args, **kwargs) -> tuple[np.ndarray, dict]:
      # portfolio weights (final is cash weight)
      self.w = np.zeros(self.universe_size + 1, dtype=float)
      self.w[-1] = 1.0

      self.port_val = 1.0

      self.initialize_reward()

      # compute and return initial state
      self.t = 0
      self.state = self.get_state()
      self.v = self.get_prices()
      return self.state.copy(), {}
\end{minted}

\subsection{BasicPortfolioWithTCost}

\cite{drl_mvo} provides a simple yet effective state space setup augmented with 
volatility indicators that characterize market trends. We provide a brief description here.

Let asset $i$'s price at time $t$ be denoted $P_{i, t}$. Then the one-period simple return of the asset 
is $R_{i, t} = \frac{P_{i, t} - P_{i, t-1}}{P_{i, t-1}}$ and the one-period gross return is $\frac{P_{i, t}}{P_{i, t-1}} = R_{i, t} + 1$. 
Thus, one-period log returns can be denoted $r_{i, t} = \log(R_{i, t} + 1)$. Given a universe of 
$n$ assets and cash denoted by $c$, the authors form the subsequent $[(n + 1) \times T]$ state matrix:
\begin{align*}
  S_t = \begin{bmatrix}
    w_1 & r_{1, t-1} & \cdots & r_{1, t - T + 1}\\
    w_2 & r_{2, t-1} & \cdots & r_{2, t - T + 1}\\
    \vdots & \vdots & \ddots & \vdots\\
    w_n & r_{n, t-1} & \hdots & r_{n, t - T + 1}\\
    w_c & vol_{20} & \frac{vol_{20}}{vol_{60}} & VIX_t \ldots
  \end{bmatrix}
\end{align*}
where the first column is the portfolio weights of each asset at the beginning of time $t$, which 
can differ slightly from the portfolio weights at the end of time $t-1$. The last row features three
market volatility indicators --- $vol_{20}, \frac{vol_{20}}{vol_{60}}$, and $VIX_t$ --- which are 
particularly important given the authors' imposed long-only and no-leverage constraints.
\begin{align*}
  w_c \geq 0, \ w_i \geq 0 \:|\: \forall \ i&&
  w_c + \sum_{i=1}^n w_i = 1
\end{align*}
The first indicator, $vol_{20}$, is the $20$-day rolling window standard deviation of daily S$\&$P500 returns. 
Similarly, $vol_{20}$ is the $60$-day rolling window standard deviation of daily S$\&$P500 returns. Thus, their ratio 
is given by $\frac{vol_{20}}{vol_{60}}$. If $\frac{vol_{20}}{vol_{60}} < 1$, then the
last $20$ days have been less volatile than the last $60$ days, which suggests a shift from a high volatility 
market trend to a lower volatility market trend. Finally, the last indicator $VIX$ is a measure 
of the stock market's expected volatility.

\begin{minted}{python3}
  class PortfolioEnvWithTCost(AbstractPortfolioEnvWithTCost):
    def get_obs_space(self) -> gym.spaces.Box:
        return gym.spaces.Box(low=-np.inf, high=np.inf, shape=(self.universe_size+1, 
        100+1), dtype=np.float32)

    def get_data(self) -> tuple[int, int]:
        # read SNP data
        df = pd.read_csv('crsp_snp100_2010_to_2024.csv', dtype='string')
    
        # convert datatypes
        df = df[['date', 'TICKER', 'PRC', 'VOL', 'ASKHI', 'BIDLO', 'FACPR']]
        df.date = pd.to_datetime(df.date)
        df.FACPR = df.FACPR.fillna('0.0')
        df.astype({
            'PRC': float,
            'VOL': float,
            'ASKHI': float,
            'BIDLO': float,
            'FACPR': float
        })
    
        # drop duplicates and nans
        df = df.drop_duplicates(subset=['date', 'TICKER'])
        df.dropna(inplace=True)
    
        # only include stocks that are present in all dates
        ticker_ok = df.TICKER.value_counts() == df.TICKER.value_counts().max()
        def is_max_val_count(ticker: str) -> bool:
          return ticker_ok[ticker]
        ok = df.apply(lambda row: is_max_val_count(row['TICKER']), axis=1)
        df = df[ok]
        df = df[(df.date.dt.year >= 2010) & (df.date.dt.year <= 2019)]
    
        # create stock array
        self.stock_df = df.pivot(index='date', columns='TICKER', values='PRC').astype(float)
        
        # adjust for stock splits
        facpr_df = df.pivot(index='date', columns='TICKER', values='FACPR').astype(float)
        self.stock_df = self.stock_df * (1+facpr_df).cumprod(axis=0)
        # assert np.all(self.stock_df.pct_change().iloc[1:, :] > -1), 
        f"{(self.stock_df.pct_change().iloc[1:, :] <= -1).sum().sum()=}, 
        {np.any(pd.isna(self.stock_df.pct_change().iloc[1:, :]))}"
        self.ret = np.log(self.stock_df.pct_change().iloc[1:, :] + 1)
    
        # get times and dickers
        self.times = df.date.unique()[1:]
        self.tickers = df.TICKER.unique()
    
        # read index data and compute volatilities
        idx_df = pd.read_csv('crsp_snpidx_2010_to_2024.csv', dtype={
          'DATE': 'string',
          'vwretd': float
        })
        idx_df.DATE = pd.to_datetime(idx_df.DATE)
        idx_df['vol_20'] = idx_df.vwretd.rolling(20).std()
        idx_df['vol_60'] = idx_df.vwretd.rolling(60).std()
        idx_df.set_index('DATE', inplace=True)
        self.vol_20 = idx_df.vol_20
        self.vol_60 = idx_df.vol_60
    
        # get vix data
        vix_df = pd.read_csv('crsp_vix_2010_to_2024.csv', dtype={
          'Date': 'string',
          'vix': float
        })
        vix_df.Date = pd.to_datetime(vix_df.Date)
        vix_df.set_index('Date', inplace=True)
        self.vix_df = vix_df.vix
        
        return len(self.times)-100-1, len(self.tickers)
    
    def get_state(self) -> npt.NDArray[np.float64]:
        # today is self.times[self.t+100]
        s = np.zeros((self.universe_size+1, 100+1))
        s[:, 0] = self.w
        # s[1:, :-1] = self.ret[self.t:self.t+100, :].T
        # 100 past returns, up to yesterday
        s[1:, :-1] = self.ret.loc[self.times[self.t:self.t+100], :].to_numpy().T
        s[-1, 1] = self.vol_20[self.times[self.t+100-1]] # yesterday's vol_20
        s[-1, 2] = self.vol_20[self.times[self.t+100-1]] / 
                    self.vol_60[self.times[self.t+100-1]] # yesterday's vol ratio
        s[-1, 3] = self.vix_df[self.times[self.t+100-1]] # yesterday's vix
        return s

    def get_prices(self) -> npt.NDArray[np.float64]:
        # today is self.times[self.t+100]
        return np.append(self.stock_df.loc[self.times[self.t+100], :].to_numpy()
        .flatten(), 1.0)
  
\end{minted}

\subsection{MPTWithTCost}

Covariance and correlation matrices of historical stocks returns are the core of modern portfolio theory; 
indeed the investor 
who incorporates the covariance matrix can effectively minimize portfolio variance. 
\cite{drl_modern_portfolio_theory} integrates correlation matrices and price-based technical 
indicators into an RL-setting, effectly combining RL with modern portfolio theory. We provide a brief overview 
of their methodology and infrastructure.

Technical indicators are pattern-based signals used to describe the current state 
of an asset's price based on previous trends. The authors use asset price and three technical indicators to construct 
tensors: moving average (MA), relative strength index (RSI), and moving avarage convergence divergence (MACD).

MA computes the average price over a rolling window. Let $P_{i,t}$ be the close 
price for asset $i$ at time $t$ and let $w = 28$ be the window. 
\[MA_w(t) = \frac{\sum_{t=0}^{w-1}P_{i, t}}{w}\] 
RSI describes the upward or downward pressure on an asset's close price.
Let $w=14$ and consider an exponential moving average 
\[EMA_w(t) = \alpha P(t) + (1-\alpha) * EMA_w(t-1), \alpha = \frac{2}{1 + w}\]
Then RSI is computed as 
\[RSI_t(w) = 100 * \Bigl(1 - \frac{1}{1 + \frac{EMA_w(\max(P_t - P_{t-1}, 0))}{EMA_w(\min(P_t - P_{t-1}, 0))}}\Bigr)\]
Finally, MACD describes the relationship between two EMAs. Let $k = 26, d=12, w=9$
\[MACD_w(t) = \sum_{i=1}^n EMA_k(i) - \sum_{i=1}^w EMA_d(i)\]

Using these price and technical indicator matrices, construct tensors 
\begin{align*}
  V_t = [V_{\text{t, close}}, V_{\text{t, MA}}, V_{\text{t, RSI}}, V_{\text{t, MACD}}] \in \mathbb{R}^{4 \times m \times n}\\
  Cor_t = [Cor_{\text{t, close}}, Cor_{\text{t, MA}}, Cor_{\text{t, RSI}}, Cor_{\text{t, MACD}}] \in \mathbb{R}^{4 \times n \times n}
\end{align*}
For indicator $i$ and asset $n$, the authors use the following trasnformation to fuse the properties 
into one tensor. 
\[F_{t(i, n) = V_{t(i, n)}} Cor^T_{t(i, n)}, F_{t(i, n)} \in R^{m \times n}\]
Now for all indicators and assets, we can efficiently compute the transformed tensor to be $F_t \in R^{4 \times n \times m \times n}$.
This transformed tensor then goes through a convolution layer with 32 feature maps and a $(1, 3, 1)$ kernel and then ReLU activation try 
try and capture spacial features.
\[F_t' = \text{Conv3D}(F_t), F_t' \in \mathbb{R}^{32 \times n \times m \times n}\]
where the equal shape of $F_t$ and $F_t'$ can be achieved using "equal" padding. Finally, the Tucker Decomposition is used
to decompose $F_t'$ into a core tensor $C$ and a list of factor matrices $M$. Tucker Decomposition is also recognized as a higher order Singular Value Decomposition. 
\[C, M = \text{Tucker Decomposition}(F_t'), C \in \mathbb{R}^{1 \times 1 \times n \times m} \implies C \in \mathbb{R}^{n \times m}\]
Setting $C = \mathcal{S}$ the new state space at time, the agent proceeds with the learing process
using the DDPG algorithm, which we have aforementioned.

\begin{minted}{python3}
  class MPTWithTCost(AbstractPortfolioEnvWithTCost):

    def get_obs_space(self) -> gym.spaces.Box:
        self.state_shape = (1, 1, 28, self.universe_size)
        self.t = 0
        self.get_indicators()
        return gym.spaces.Box(low=-np.inf, high=np.inf, shape=self.state_shape, 
        dtype=np.float64)
    
    def get_data(self) -> Tuple[int, int]:
        # read SNP data
        df = pd.read_csv('crsp_snp100_2010_to_2024.csv', dtype='string')
    
        # convert datatypes
        df = df[['date', 'TICKER', 'PRC', 'VOL', 'ASKHI', 'BIDLO', 'FACPR']]
        df.date = pd.to_datetime(df.date)
        df.FACPR = df.FACPR.fillna('0.0')
        df.astype({
            'PRC': float,
            'VOL': float,
            'ASKHI': float,
            'BIDLO': float,
            'FACPR': float
        })
    
        # drop duplicates and nans
        df = df.drop_duplicates(subset=['date', 'TICKER'])
        df.dropna(inplace=True)
    
        # only include stocks that are present in all dates
        ticker_ok = df.TICKER.value_counts() == df.TICKER.value_counts().max()

        def is_max_val_count(ticker: str) -> bool:
          return ticker_ok[ticker]
        
        ok = df.apply(lambda row: is_max_val_count(row['TICKER']), axis=1)
        df = df[ok]
        df = df[(df.date.dt.year >= 2010) & (df.date.dt.year <= 2019)]
    
        # create stock array
        self.stock_df = df.pivot(index='date', columns='TICKER', values='PRC').astype(float)
        
        idx_df = pd.read_csv('crsp_snpidx_2010_to_2024.csv', dtype={
          'DATE': 'string',
          'vwretd': float
        })
        idx_df.DATE = pd.to_datetime(idx_df.DATE)
        idx_df['vol_20'] = idx_df.vwretd.rolling(20).std()
        idx_df['vol_60'] = idx_df.vwretd.rolling(60).std()
        idx_df.set_index('DATE', inplace=True)
        self.idx_df = idx_df

        # adjust for stock splits
        facpr_df = df.pivot(index='date', columns='TICKER', values='FACPR').astype(float)
        self.stock_df = self.stock_df * (1+facpr_df).cumprod(axis=0)
        self.ret = np.log(self.stock_df.pct_change().iloc[1:, :] + 1)
        self.times = df.date.unique()[1:]
        self.tickers = df.TICKER.unique()

        return len(self.times)-28-1, len(self.tickers)

    def get_indicators(self):
        self.conv3d = torch.nn.Conv3d(in_channels=4, out_channels=32,
        kernel_size=(1, 3, 1), padding="same").to('cuda')
        self.relu = torch.nn.ReLU()
        self.tucker = Tucker(rank=self.state_shape, init="random")
        self.m = 28
        self.w1, self.w2, self.w3 = 28, 14, 9
        
        df = (pd.DataFrame(self.stock_df, columns=self.tickers))
        df = df.dropna()
        mp = {ticker: pd.DataFrame(df[ticker]).rename(columns={ticker: "close"})
         for ticker in self.tickers}
        # SMA df
        sma = {ticker: pd.DataFrame(mp[ticker].ta.sma(self.w1)).rename(
          columns={"SMA_28": ticker}) for ticker in self.tickers}
        sma_df = pd.concat(sma.values(), axis=1).fillna(0)
        # RSI df
        rsi = {ticker: pd.DataFrame(mp[ticker].ta.rsi(self.w2)).rename(
          columns={"RSI_14": ticker}) for ticker in self.tickers}
        rsi_df = pd.concat(rsi.values(), axis=1).fillna(0)
        # MACD df
        macd = {ticker: pd.DataFrame(mp[ticker].ta.macd(self.w3, 26, 12)["MACD_9_26_12"])
        .rename(columns={"MACD_9_26_12": ticker}) for ticker in self.tickers}
        macd_df = pd.concat(macd.values(), axis=1).fillna(0)

        # Compute F = V @ Corr
        V = np.array([np.array(x.T) for x in [df, sma_df, rsi_df, macd_df]])
        Corr = np.array([np.corrcoef(x) for x in V])
        self.F = torch.from_numpy(np.einsum('aki,akj->akij', V, Corr)).to('cuda').float()


    def get_state(self) -> npt.NDArray[np.float64]:
        f = self.F[:, :, self.t + 28 - self.m : self.t + 28, :].clone().detach()      
        f = torch.unsqueeze(f, dim=0) 
        f = self.conv3d(f)
        f = self.relu(f)
        f = torch.squeeze(f, dim=0)
        f = f.cpu()
        core, _ = self.tucker.fit_transform(f)
        return core.detach().numpy()

    def get_prices(self) -> npt.NDArray[np.float64]:
        return np.append(self.stock_df.loc[self.times[self.t+28], :].to_numpy().
        flatten(), 1.0)
    
\end{minted}
=======
Gymnasium is an open-source reinforcement learning environment.
Its goal is to standardize the interface between reinforcement learning algorithms
and their environments.

Much of the information for this section is taken from their documentation: https://gymnasium.farama.org/

The extendable base class for the gym environment is \texttt{gym.Env}. A subclass must define the following two methods:
\begin{itemize}
  \item \texttt{reset()} initializes the environment. Its return type is \texttt{tuple[ObsType, dist[str, Any]]}.
  The first element is the initial state, and the dictionary is for intitial logging information.
  \item \texttt{step(a: ActType)} performs one update of the environment where the agent takes action \texttt{a}.
  Its return type is \texttt{tuple[ObsType, float, bool, bool, dist[str, Any]]}. In order, the elements are:
  (1) the next state provided to the agent, (2) the reward value for that step, (3) whether the environment has terminated,
  (4) whether the environment has truncated, and (5) a dictionary of logging information.
\end{itemize}

\texttt{ObsType} and \texttt{ActType} are the types of the observation (state) space and action spaces, respectively,
which must set within the environment initialization. There are a few standard types of spaces supported by Gymnasium:

\begin{itemize}
  \item \texttt{gym.spaces.Discrete(n)}: A set of \texttt{n} distinct discrete values.
  \item \texttt{gym.spaces.Box(low, high, shape, dtype)}: A generalized rectangle. The dimensions are
  specified by the \texttt{shape} parameter, and all entries have \texttt{dtype} type (generally \texttt{np.float64}). Each component
  can have its own upper and lower bound if they are tuples (if a single float is provided, that bound is used for all components).
  \item \texttt{gym.spaces.Tuple(spaces)}: A space that is a tuple (cartesian product) of other spaces.
\end{itemize}

It is possible to define custom spaces, but standard RL training algorithms and models
generally only support select compositions of the standard spaces.



\section{RL Framework}

In order to ensure consistency and modularity, we have created a framework of classes
that allows us to easily swap components of our RL environment to test various data
and reward strategies.

\subsection{AbstractRewardManager}

This abstract class manages the calculation of rewards for the RL agent.
Its interface is minimal. Subclasses can optionally have a constructor.

\begin{minted}[escapeinside=||,mathescape=true,linenos,xleftmargin=20pt]{python3}
from abc import ABC, abstractmethod

class AbstractRewardManager(ABC):
  @abstractmethod
  def initialize_reward(self):
    """
    Initializes all constants used in the reward calculation.
    Must be called at least once before compute_reward() is called.
    Should be called in the environment's reset() method.
    """
    pass

  @abstractmethod
  def compute_reward(self, old_pval: float, new_pval: float) -> float:
    """
    Computes the reward based on the old and new portfolio values.
    Should be called in the environment's step() method.
    """
    pass
\end{minted}


\subsection{AbstractDataManager}

This abstract class manages reading and iterating through the state and price data for the environment.

\begin{minted}[escapeinside=||,mathescape=true,linenos,xleftmargin=20pt]{python3}
from abc import ABC, abstractmethod
import numpy as np
import numpy.typing as npt
import gymnasium as gym

class AbstractDataManager(ABC):
  @abstractmethod
  def get_obs_space(self) -> gym.spaces.Box:
    """Result is assigned to the environment's observation space"""
    pass

  @abstractmethod
  def get_data(self) -> tuple[int, int]:
    """
    This function loads/fetches state data from files and stores it.
    Should be called in the environment's reset() method.
    The properties assigned here should be accessed in get_state().
    Note that the data should provide for one more than the number
      of time periods desired (for the initial state).
    Returns: (number of time periods, number of stock tickers)
    """
    pass

  @abstractmethod
  def get_state(
    self,
    t: int,
    w: npt.NDArray[np.float64],
    port_val: np.float64
  ) -> npt.NDArray[np.float64]:
    """
    Computes and returns the new state at time t.
    State can include the current portfolio weight and value,
      provided as additional parameters.
    This state will be used by the agent for calculating weights
      at the start time time period t+1.
    When t=0, it should output the initial state.
    """
    pass

  @abstractmethod
  def get_prices(self, t: int) -> npt.NDArray[np.float64]:
    """
    Returns the security prices at time t (at the beginning
      of time period t+1).
    When t=0, it should output the initial prices.
    """
    pass
  \end{minted}

\subsection{PortfolioEnvWithTCost}

This class is the main gym environment.
It iterates through the data and rewards using the \texttt{AbstractDataManager} and \texttt{AbstractRewardManager} provided as arguments.
To compute the portfolio updates, it employs the transaction costs-cognizant approach described in section \ref{transaction_costs_section}.

Let \texttt{w} be the portfolio weights. We use the convention that \texttt{w[-1]} is the weight for the risk-free asset,
and \texttt{w[:-1]} are the weights for the risky assets. (Note that this is a different convention than the one used in \cite{drl_framework}.)

We omit much of the actual code and instead provide pseudocode or equations where relevant.

\begin{minted}[escapeinside=||,mathescape=true,linenos,xleftmargin=20pt]{python3}
from abc import ABC, abstractmethod
import numpy as np
import numpy.typing as npt
import gymnasium as gym

class PortfolioEnvWithTCost(gym.Env):
  def __init__(
    self,
    dm: AbstractDataManager,
    rm: AbstractRewardManager,
    w_lb=0.0, w_ub=1.0,
    cp=0.0, cs=0.0,
    logging=True
  ):
    """
    Initializes the environment with the given managers and constants.
    w_lb and w_ub are the lower and upper bounds for the portfolio weights.
    cp and cs are commision weights for purchasing and selling assets.
    If logging is enabled, step() will return the portfolio value.
    """
    # register managers
    # set constants from given arguments

    # get data from manager
    self.num_time_periods, self.universe_size = self.dm.get_data()

    # set environment observation and action spaces
    assert w_lb <= w_ub
    self.observation_space = self.dm.get_obs_space()
    self.action_space = gym.spaces.Box(
      low=w_lb,
      high=w_ub,
      shape=(self.universe_size + 1,),
      dtype=np.float64
    )

  def find_mu(
    self,
    w_old: npt.NDArray[np.float64],
    w_new = npt.NDArray[np.float64]
  ) -> float:
    """
    Uses the iterative technique to find mu for the given old weights
    (after returns), new weights, and the transaction cost commision rates.
    """
    pass

def step(self, action: npt.NDArray[np.float64]) -> tuple:
  """
  Performs one time step update using the agent's action.
  Returns: a tuple of
    - copy of the new state
    - reward for the action
    - whether the environment has terminated (reached end of data)
    - whether the environment has truncated (always False)
    - information dictionary (possibly containing portfolio value)
  """
  # check that the action is normalized
  # find the value of mu using the helper function
  # perform the weight and portfolio value updates
  # obtain the reward uding the reward manager
  # obtain the new state using the data manager
  # update all instance variables
  # if logging enabled, return the portfolio value in addition to
  pass

def reset(self, *args, **kwargs) -> tuple[np.ndarray, dict]:
  """
  Resets the environment to an initial state.
  Returns: the initial state and an empty dictionary (required by gym).
  """
  # reset portfolio weights
  # initialize reward manager
  # obtain initial state and prices from data manager
  pass
\end{minted}
>>>>>>> b5c04bb8
<|MERGE_RESOLUTION|>--- conflicted
+++ resolved
@@ -2,131 +2,211 @@
 
 \section{Gym Environments}
 
-<<<<<<< HEAD
-\section{AbstractPortfolioEnvWithTCost}
-
-\begin{minted}{python3}
-  class AbstractPortfolioEnvWithTCost(gym.Env):
-    def __init__(self, w_lb=0.0, w_ub=1.0, cp=0.0, cs=0.0, logging=True):
-      # set constants
-      self.eta = 1 / 252
-      self.cp, self.cs = cp, cs
-      self.logging = logging
-
-      # get data, set problem size
-      self.num_time_periods, self.universe_size = self.get_data()
-
-      # set spaces
-      assert w_lb <= w_ub
-      self.observation_space = self.get_obs_space()
-      self.action_space = gym.spaces.Box(
-        low=w_lb,
-        high=w_ub,
-        shape=(self.universe_size + 1,),
-        dtype=np.float32
-      )
-
-    @abstractmethod
-    def get_obs_space(self) -> gym.spaces.Box:
-      """Result is assigned to ``self.observation_space``"""
-      pass
-
-    @abstractmethod
-    def get_data(self) -> tuple[int, int]:
-      """
-      This abstract function loads/fetches state data and stores it on the environment.
-      This will be called during initialization. The properties assigned here should be
-      accessed into the __compute_state() method. Note that the data should provide for
-      one more than the number of time periods desired (for the initial state).
-      :return: (number of time periods, number of stock tickers)
-      """
-      pass
-
-    @abstractmethod
-    def get_state(self) -> npt.NDArray[float]:
-      """
-      Computes and returns the new state at time ``self.t`` (to be used for
-      calculating weights at the start of time period ``self.t+1``).
-      When ``self.t == 0``, it should output the initial state.
-      """
-      pass
-
-    @abstractmethod
-    def get_prices(self) -> npt.NDArray[float]:
-      """
-      Obtains the security prices at time ``self.t`` (at the
-      beginning of time period ``self.t+1``). When ``self.t == 0``, it
-      should output the initial prices.
-      """
-      pass
-
-    def initialize_reward(self):
-      self.A, self.B = 0.0, 0.0
-
-    def compute_reward(self) -> float:
-      R = np.log(self.new_port_val / self.port_val)
-      dA = R - self.A
-      dB = R ** 2 - self.B
-      if self.B - self.A ** 2 == 0:
-          D = 0
-      else:
-          D = (self.B * dA - 0.5 * self.A * dB) / (self.B - self.A ** 2) ** (3 / 2)
-      self.A += self.eta * dA
-      self.B += self.eta * dB
-      return D
-
-    def find_mu(self, w_old: npt.NDArray[float], w_new = npt.NDArray[float]) -> float:
-      cp, cs = self.cp, self.cs
-
-      def f(mu: float) -> float:
-          return ((1 - cp * w_new[-1] - (cs + cs - cs*cp) * (w_new[:-1] - mu * w_old[:-1]).
-          clip(min=0).sum()) / (1 - cp * w_old[-1]))
-
-      mu = 0.0
-      for _ in range(30):
-          mu = f(mu)
-      return mu
-
-    def step(self, action: npt.NDArray[float]) -> tuple:
-      action = action / action.sum()
-      self.w_new = action
-      self.t += 1
-      self.v_new = self.get_prices()
-      self.y = self.v_new / self.v
-      self.mu = self.find_mu(self.y * self.w / (self.y * self.w).sum(), self.w_new)
-      self.new_port_val = self.port_val * self.mu * (self.y @ self.w)
-
-      self.reward = self.compute_reward()
-
-      self.state = self.get_state()
-      self.w = self.w_new
-      self.v = self.v_new
-      self.port_val = self.new_port_val
-
-      if self.logging:
-        info = {
-          'port_val': self.port_val
-        }
-      else:
-        info = {}
-
-      finished = (self.t == self.num_time_periods)
-      return self.state.copy(), self.reward, finished, False, info
-
-    def reset(self, *args, **kwargs) -> tuple[np.ndarray, dict]:
-      # portfolio weights (final is cash weight)
-      self.w = np.zeros(self.universe_size + 1, dtype=float)
-      self.w[-1] = 1.0
-
-      self.port_val = 1.0
-
-      self.initialize_reward()
-
-      # compute and return initial state
-      self.t = 0
-      self.state = self.get_state()
-      self.v = self.get_prices()
-      return self.state.copy(), {}
+Gymnasium is an open-source reinforcement learning environment.
+Its goal is to standardize the interface between reinforcement learning algorithms
+and their environments.
+Much of the information for this section is taken from their documentation: https://gymnasium.farama.org/
+
+The extendable base class for the gym environment is \texttt{gym.Env}. A subclass must define the following two methods:
+\begin{itemize}
+  \item \texttt{reset()} initializes the environment. Its return type is \texttt{tuple[ObsType, dist[str, Any]]}.
+  The first element is the initial state, and the dictionary is for intitial logging information.
+  \item \texttt{step(a: ActType)} performs one update of the environment where the agent takes action \texttt{a}.
+  Its return type is \texttt{tuple[ObsType, float, bool, bool, dist[str, Any]]}. In order, the elements are:
+  (1) the next state provided to the agent, (2) the reward value for that step, (3) whether the environment has terminated,
+  (4) whether the environment has truncated, and (5) a dictionary of logging information.
+\end{itemize}
+
+\texttt{ObsType} and \texttt{ActType} are the types of the observation (state) space and action spaces, respectively,
+which must set within the environment initialization. There are a few standard types of spaces supported by Gymnasium:
+
+\begin{itemize}
+  \item \texttt{gym.spaces.Discrete(n)}: A set of \texttt{n} distinct discrete values.
+  \item \texttt{gym.spaces.Box(low, high, shape, dtype)}: A generalized rectangle. The dimensions are
+  specified by the \texttt{shape} parameter, and all entries have \texttt{dtype} type (generally \texttt{np.float64}). Each component
+  can have its own upper and lower bound if they are tuples (if a single float is provided, that bound is used for all components).
+  \item \texttt{gym.spaces.Tuple(spaces)}: A space that is a tuple (cartesian product) of other spaces.
+\end{itemize}
+
+It is possible to define custom spaces, but standard RL training algorithms and models
+generally only support select compositions of the standard spaces.
+
+\section{RL Framework}
+
+In order to ensure consistency and modularity, we have created a framework of classes
+that allows us to easily swap components of our RL environment to test various data
+and reward strategies.
+
+\subsection{AbstractRewardManager}
+
+This abstract class manages the calculation of rewards for the RL agent.
+Its interface is minimal. Subclasses can optionally have a constructor.
+
+\begin{minted}[escapeinside=||,mathescape=true,linenos,xleftmargin=20pt]{python3}
+from abc import ABC, abstractmethod
+
+class AbstractRewardManager(ABC):
+  @abstractmethod
+  def initialize_reward(self):
+    """
+    Initializes all constants used in the reward calculation.
+    Must be called at least once before compute_reward() is called.
+    Should be called in the environment's reset() method.
+    """
+    pass
+
+  @abstractmethod
+  def compute_reward(self, old_pval: float, new_pval: float) -> float:
+    """
+    Computes the reward based on the old and new portfolio values.
+    Should be called in the environment's step() method.
+    """
+    pass
+\end{minted}
+
+
+\subsection{AbstractDataManager}
+
+This abstract class manages reading and iterating through the state and price data for the environment.
+
+\begin{minted}[escapeinside=||,mathescape=true,linenos,xleftmargin=20pt]{python3}
+from abc import ABC, abstractmethod
+import numpy as np
+import numpy.typing as npt
+import gymnasium as gym
+
+class AbstractDataManager(ABC):
+  @abstractmethod
+  def get_obs_space(self) -> gym.spaces.Box:
+    """Result is assigned to the environment's observation space"""
+    pass
+
+  @abstractmethod
+  def get_data(self) -> tuple[int, int]:
+    """
+    This function loads/fetches state data from files and stores it.
+    Should be called in the environment's reset() method.
+    The properties assigned here should be accessed in get_state().
+    Note that the data should provide for one more than the number
+      of time periods desired (for the initial state).
+    Returns: (number of time periods, number of stock tickers)
+    """
+    pass
+
+  @abstractmethod
+  def get_state(
+    self,
+    t: int,
+    w: npt.NDArray[np.float64],
+    port_val: np.float64
+  ) -> npt.NDArray[np.float64]:
+    """
+    Computes and returns the new state at time t.
+    State can include the current portfolio weight and value,
+      provided as additional parameters.
+    This state will be used by the agent for calculating weights
+      at the start time time period t+1.
+    When t=0, it should output the initial state.
+    """
+    pass
+
+  @abstractmethod
+  def get_prices(self, t: int) -> npt.NDArray[np.float64]:
+    """
+    Returns the security prices at time t (at the beginning
+      of time period t+1).
+    When t=0, it should output the initial prices.
+    """
+    pass
+  \end{minted}
+
+\subsection{PortfolioEnvWithTCost}
+
+This class is the main gym environment.
+It iterates through the data and rewards using the \texttt{AbstractDataManager} and \texttt{AbstractRewardManager} provided as arguments.
+To compute the portfolio updates, it employs the transaction costs-cognizant approach described in section \ref{transaction_costs_section}.
+
+Let \texttt{w} be the portfolio weights. We use the convention that \texttt{w[-1]} is the weight for the risk-free asset,
+and \texttt{w[:-1]} are the weights for the risky assets. (Note that this is a different convention than the one used in \cite{drl_framework}.)
+
+We omit much of the actual code and instead provide pseudocode or equations where relevant.
+
+\begin{minted}[escapeinside=||,mathescape=true,linenos,xleftmargin=20pt]{python3}
+from abc import ABC, abstractmethod
+import numpy as np
+import numpy.typing as npt
+import gymnasium as gym
+
+class PortfolioEnvWithTCost(gym.Env):
+  def __init__(
+    self,
+    dm: AbstractDataManager,
+    rm: AbstractRewardManager,
+    w_lb=0.0, w_ub=1.0,
+    cp=0.0, cs=0.0,
+    logging=True
+  ):
+    """
+    Initializes the environment with the given managers and constants.
+    w_lb and w_ub are the lower and upper bounds for the portfolio weights.
+    cp and cs are commision weights for purchasing and selling assets.
+    If logging is enabled, step() will return the portfolio value.
+    """
+    # register managers
+    # set constants from given arguments
+
+    # get data from manager
+    self.num_time_periods, self.universe_size = self.dm.get_data()
+
+    # set environment observation and action spaces
+    assert w_lb <= w_ub
+    self.observation_space = self.dm.get_obs_space()
+    self.action_space = gym.spaces.Box(
+      low=w_lb,
+      high=w_ub,
+      shape=(self.universe_size + 1,),
+      dtype=np.float64
+    )
+
+  def find_mu(
+    self,
+    w_old: npt.NDArray[np.float64],
+    w_new = npt.NDArray[np.float64]
+  ) -> float:
+    """
+    Uses the iterative technique to find mu for the given old weights
+    (after returns), new weights, and the transaction cost commision rates.
+    """
+    pass
+
+def step(self, action: npt.NDArray[np.float64]) -> tuple:
+  """
+  Performs one time step update using the agent's action.
+  Returns: a tuple of
+    - copy of the new state
+    - reward for the action
+    - whether the environment has terminated (reached end of data)
+    - whether the environment has truncated (always False)
+    - information dictionary (possibly containing portfolio value)
+  """
+  # check that the action is normalized
+  # find the value of mu using the helper function
+  # perform the weight and portfolio value updates
+  # obtain the reward uding the reward manager
+  # obtain the new state using the data manager
+  # update all instance variables
+  # if logging enabled, return the portfolio value in addition to
+  pass
+
+def reset(self, *args, **kwargs) -> tuple[np.ndarray, dict]:
+  """
+  Resets the environment to an initial state.
+  Returns: the initial state and an empty dictionary (required by gym).
+  """
+  # reset portfolio weights
+  # initialize reward manager
+  # obtain initial state and prices from data manager
+  pass
 \end{minted}
 
 \subsection{BasicPortfolioWithTCost}
@@ -162,8 +242,15 @@
 market trend to a lower volatility market trend. Finally, the last indicator $VIX$ is a measure 
 of the stock market's expected volatility.
 
-\begin{minted}{python3}
-  class PortfolioEnvWithTCost(AbstractPortfolioEnvWithTCost):
+\begin{minted}[escapeinside=||,mathescape=true,linenos,xleftmargin=20pt]{python3}
+  import numpy as np
+  import pandas as pd
+  import gymnasium as gym
+  from portfolio_env_with_tcost import PortfolioEnvWithTCost
+  import numpy.typing as npt
+  import gymnasium as gym
+
+  class PortfolioEnvWithTCost(PortfolioEnvWithTCost):
     def get_obs_space(self) -> gym.spaces.Box:
         return gym.spaces.Box(low=-np.inf, high=np.inf, shape=(self.universe_size+1, 
         100+1), dtype=np.float32)
@@ -296,8 +383,20 @@
 Setting $C = \mathcal{S}$ the new state space at time, the agent proceeds with the learing process
 using the DDPG algorithm, which we have aforementioned.
 
-\begin{minted}{python3}
-  class MPTWithTCost(AbstractPortfolioEnvWithTCost):
+\begin{minted}[escapeinside=||,mathescape=true,linenos,xleftmargin=20pt]{python3}
+
+  import numpy as np
+  import pandas as pd
+  import gymnasium as gym
+  import pandas_ta as ta
+  from tensorly.decomposition import Tucker
+  tensorly.set_backend('pytorch')
+  import torch
+  from portfolio_env_with_tcost import PortfolioEnvWithTCost
+  from typing import Tuple, Optional
+  import numpy.typing as npt
+
+  class MPTWithTCost(PortfolioEnvWithTCost):
 
     def get_obs_space(self) -> gym.spaces.Box:
         self.state_shape = (1, 1, 28, self.universe_size)
@@ -402,216 +501,5 @@
     def get_prices(self) -> npt.NDArray[np.float64]:
         return np.append(self.stock_df.loc[self.times[self.t+28], :].to_numpy().
         flatten(), 1.0)
-    
 \end{minted}
-=======
-Gymnasium is an open-source reinforcement learning environment.
-Its goal is to standardize the interface between reinforcement learning algorithms
-and their environments.
-
-Much of the information for this section is taken from their documentation: https://gymnasium.farama.org/
-
-The extendable base class for the gym environment is \texttt{gym.Env}. A subclass must define the following two methods:
-\begin{itemize}
-  \item \texttt{reset()} initializes the environment. Its return type is \texttt{tuple[ObsType, dist[str, Any]]}.
-  The first element is the initial state, and the dictionary is for intitial logging information.
-  \item \texttt{step(a: ActType)} performs one update of the environment where the agent takes action \texttt{a}.
-  Its return type is \texttt{tuple[ObsType, float, bool, bool, dist[str, Any]]}. In order, the elements are:
-  (1) the next state provided to the agent, (2) the reward value for that step, (3) whether the environment has terminated,
-  (4) whether the environment has truncated, and (5) a dictionary of logging information.
-\end{itemize}
-
-\texttt{ObsType} and \texttt{ActType} are the types of the observation (state) space and action spaces, respectively,
-which must set within the environment initialization. There are a few standard types of spaces supported by Gymnasium:
-
-\begin{itemize}
-  \item \texttt{gym.spaces.Discrete(n)}: A set of \texttt{n} distinct discrete values.
-  \item \texttt{gym.spaces.Box(low, high, shape, dtype)}: A generalized rectangle. The dimensions are
-  specified by the \texttt{shape} parameter, and all entries have \texttt{dtype} type (generally \texttt{np.float64}). Each component
-  can have its own upper and lower bound if they are tuples (if a single float is provided, that bound is used for all components).
-  \item \texttt{gym.spaces.Tuple(spaces)}: A space that is a tuple (cartesian product) of other spaces.
-\end{itemize}
-
-It is possible to define custom spaces, but standard RL training algorithms and models
-generally only support select compositions of the standard spaces.
-
-
-
-\section{RL Framework}
-
-In order to ensure consistency and modularity, we have created a framework of classes
-that allows us to easily swap components of our RL environment to test various data
-and reward strategies.
-
-\subsection{AbstractRewardManager}
-
-This abstract class manages the calculation of rewards for the RL agent.
-Its interface is minimal. Subclasses can optionally have a constructor.
-
-\begin{minted}[escapeinside=||,mathescape=true,linenos,xleftmargin=20pt]{python3}
-from abc import ABC, abstractmethod
-
-class AbstractRewardManager(ABC):
-  @abstractmethod
-  def initialize_reward(self):
-    """
-    Initializes all constants used in the reward calculation.
-    Must be called at least once before compute_reward() is called.
-    Should be called in the environment's reset() method.
-    """
-    pass
-
-  @abstractmethod
-  def compute_reward(self, old_pval: float, new_pval: float) -> float:
-    """
-    Computes the reward based on the old and new portfolio values.
-    Should be called in the environment's step() method.
-    """
-    pass
-\end{minted}
-
-
-\subsection{AbstractDataManager}
-
-This abstract class manages reading and iterating through the state and price data for the environment.
-
-\begin{minted}[escapeinside=||,mathescape=true,linenos,xleftmargin=20pt]{python3}
-from abc import ABC, abstractmethod
-import numpy as np
-import numpy.typing as npt
-import gymnasium as gym
-
-class AbstractDataManager(ABC):
-  @abstractmethod
-  def get_obs_space(self) -> gym.spaces.Box:
-    """Result is assigned to the environment's observation space"""
-    pass
-
-  @abstractmethod
-  def get_data(self) -> tuple[int, int]:
-    """
-    This function loads/fetches state data from files and stores it.
-    Should be called in the environment's reset() method.
-    The properties assigned here should be accessed in get_state().
-    Note that the data should provide for one more than the number
-      of time periods desired (for the initial state).
-    Returns: (number of time periods, number of stock tickers)
-    """
-    pass
-
-  @abstractmethod
-  def get_state(
-    self,
-    t: int,
-    w: npt.NDArray[np.float64],
-    port_val: np.float64
-  ) -> npt.NDArray[np.float64]:
-    """
-    Computes and returns the new state at time t.
-    State can include the current portfolio weight and value,
-      provided as additional parameters.
-    This state will be used by the agent for calculating weights
-      at the start time time period t+1.
-    When t=0, it should output the initial state.
-    """
-    pass
-
-  @abstractmethod
-  def get_prices(self, t: int) -> npt.NDArray[np.float64]:
-    """
-    Returns the security prices at time t (at the beginning
-      of time period t+1).
-    When t=0, it should output the initial prices.
-    """
-    pass
-  \end{minted}
-
-\subsection{PortfolioEnvWithTCost}
-
-This class is the main gym environment.
-It iterates through the data and rewards using the \texttt{AbstractDataManager} and \texttt{AbstractRewardManager} provided as arguments.
-To compute the portfolio updates, it employs the transaction costs-cognizant approach described in section \ref{transaction_costs_section}.
-
-Let \texttt{w} be the portfolio weights. We use the convention that \texttt{w[-1]} is the weight for the risk-free asset,
-and \texttt{w[:-1]} are the weights for the risky assets. (Note that this is a different convention than the one used in \cite{drl_framework}.)
-
-We omit much of the actual code and instead provide pseudocode or equations where relevant.
-
-\begin{minted}[escapeinside=||,mathescape=true,linenos,xleftmargin=20pt]{python3}
-from abc import ABC, abstractmethod
-import numpy as np
-import numpy.typing as npt
-import gymnasium as gym
-
-class PortfolioEnvWithTCost(gym.Env):
-  def __init__(
-    self,
-    dm: AbstractDataManager,
-    rm: AbstractRewardManager,
-    w_lb=0.0, w_ub=1.0,
-    cp=0.0, cs=0.0,
-    logging=True
-  ):
-    """
-    Initializes the environment with the given managers and constants.
-    w_lb and w_ub are the lower and upper bounds for the portfolio weights.
-    cp and cs are commision weights for purchasing and selling assets.
-    If logging is enabled, step() will return the portfolio value.
-    """
-    # register managers
-    # set constants from given arguments
-
-    # get data from manager
-    self.num_time_periods, self.universe_size = self.dm.get_data()
-
-    # set environment observation and action spaces
-    assert w_lb <= w_ub
-    self.observation_space = self.dm.get_obs_space()
-    self.action_space = gym.spaces.Box(
-      low=w_lb,
-      high=w_ub,
-      shape=(self.universe_size + 1,),
-      dtype=np.float64
-    )
-
-  def find_mu(
-    self,
-    w_old: npt.NDArray[np.float64],
-    w_new = npt.NDArray[np.float64]
-  ) -> float:
-    """
-    Uses the iterative technique to find mu for the given old weights
-    (after returns), new weights, and the transaction cost commision rates.
-    """
-    pass
-
-def step(self, action: npt.NDArray[np.float64]) -> tuple:
-  """
-  Performs one time step update using the agent's action.
-  Returns: a tuple of
-    - copy of the new state
-    - reward for the action
-    - whether the environment has terminated (reached end of data)
-    - whether the environment has truncated (always False)
-    - information dictionary (possibly containing portfolio value)
-  """
-  # check that the action is normalized
-  # find the value of mu using the helper function
-  # perform the weight and portfolio value updates
-  # obtain the reward uding the reward manager
-  # obtain the new state using the data manager
-  # update all instance variables
-  # if logging enabled, return the portfolio value in addition to
-  pass
-
-def reset(self, *args, **kwargs) -> tuple[np.ndarray, dict]:
-  """
-  Resets the environment to an initial state.
-  Returns: the initial state and an empty dictionary (required by gym).
-  """
-  # reset portfolio weights
-  # initialize reward manager
-  # obtain initial state and prices from data manager
-  pass
-\end{minted}
->>>>>>> b5c04bb8
+
